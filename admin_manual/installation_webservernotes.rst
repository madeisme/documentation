--- conflicted
+++ resolved
@@ -57,11 +57,7 @@
 
       # enable php
       location ~ \.php$ {
-<<<<<<< HEAD
-        try_files $uri = 404
-=======
         try_files $uri = 404;
->>>>>>> aabcbecc
         fastcgi_pass 127.0.0.1:9000; # or use php-fpm with: "unix:/var/run/php-fpm/php-fpm.sock;"
         fastcgi_param SCRIPT_FILENAME $document_root$fastcgi_script_name;
         fastcgi_param HTTPS on;
